"""
<<<<<<< HEAD
Text Embedding Strategies

This module offers classes for converting text to numerical embeddings. It includes 
implementations for various embedding techniques like Count Vectorization, TF-IDF, 
BERT, and Sentence Transformers. An abstract base class defines the common interface, 
while concrete classes provide specific implementations.
"""
from abc import abstractmethod, ABC
from typing import List
import numpy as np
from transformers import BertTokenizer, BertModel
from sentence_transformers import SentenceTransformer
from sklearn.feature_extraction.text import CountVectorizer, TfidfVectorizer
import torch


class EmbedderBase(ABC):
    """
    Abstract base class for text embedding strategies.
=======
Module containing classes and functionality used to embed lists of reviews.

Classes
-------
- EmbeddorBase: Abstract base class for all embedders.
- CountEmbeddor: Uses a count vectorizer from sklearn.
- TFIDFEmbeddor: Uses a TFIDF vectorizer from sklearn.
- BERTEmbeddor: Uses 'bert-base-uncased' from HF.
- SentenceTransformerEmbeddor: Uses 'all-MiniLM-L6-v2' from sentence-transformers.

Functions
---------
- _get_torch_device(): Returns the device to be used for PyTorch operations.
"""


from abc import abstractmethod, ABC
import numpy as np
import torch
from transformers import BertTokenizer, BertModel
from sentence_transformers import SentenceTransformer
from sklearn.feature_extraction.text import CountVectorizer
from sklearn.feature_extraction.text import TfidfVectorizer
>>>>>>> 0fac819c

    Subclasses should implement the transform method to convert a list of text
    documents into numerical embeddings.
    """

<<<<<<< HEAD
=======
class EmbeddorBase(ABC):
    """Abstract class for all embedders which provides an interface for embedding reviews."""
    
>>>>>>> 0fac819c
    def __init__(self) -> None:
        super().__init__()

    @property
    @abstractmethod
    def name(self) -> str:
        """Name of the embedder."""
        pass

    @abstractmethod
<<<<<<< HEAD
    def transform(self, reviews: List[str]) -> np.ndarray:
        pass


class CountEmbedder(EmbedderBase):
    """
    Abstract method to transform text documents into embeddings.

    Parameters:
    reviews ([str]): A list of text documents.

    Returns:
    np.ndarray: An array of embeddings.
    """

    def __init__(self) -> None:
        super().__init__()

    def transform(self, reviews: List[str]) -> np.ndarray:
        """
        Transforms text documents into count vector embeddings.

        Parameters:
        reviews ([str]): A list of text documents.

        Returns:
        np.ndarray: A count vectorized representation of the documents.
        """
        vectorizer = CountVectorizer()
        counts = vectorizer.fit_transform(reviews)
        return counts.toarray()


class TfidfEmbedder(EmbedderBase):
    """
    Concrete implementation of EmbedderBase using TF-IDF Vectorization.

    This class converts text documents into a matrix of TF-IDF features.
    """

    def __init__(self) -> None:
        super().__init__()

    def transform(self, reviews: List[str]) -> np.ndarray:
        """
        Transforms text documents into TF-IDF vector embeddings.

        Parameters:
        reviews ([str]): A list of text documents.

        Returns:
        np.ndarray: A TF-IDF vectorized representation of the documents.
        """
        vectorizer = TfidfVectorizer()
        tfidf = vectorizer.fit_transform(reviews)
        return tfidf.toarray()


class BertEmbedder(EmbedderBase):
    """
    Concrete implementation of EmbedderBase using BERT model embeddings.

    Utilizes BERT (Bidirectional Encoder Representations from Transformers) to
    generate embeddings for the given text.
    """

    def __init__(self, device: str = "cpu") -> None:
        """
        Initializes BertEmbedder with the 'bert-base-uncased' model on the specified device.

        Parameters:
        device (str, optional): The computation device ('cpu' or 'cuda'). Defaults to 'cpu'.
        """
        super().__init__()
        self.device = device
        self.tokenizer = BertTokenizer.from_pretrained("bert-base-uncased")
        self.model = BertModel.from_pretrained("bert-base-uncased").to(device)
        self.model.eval()

    def transform(self, reviews: List[str]) -> np.ndarray:
        """
        Transforms text documents into BERT embeddings.

        Parameters:
        reviews ([str]): A list of text documents.

        Returns:
        np.ndarray: BERT embeddings of the documents.
        """
        with torch.no_grad():
            encoded_inputs = self.tokenizer(
                reviews, padding=True, truncation=True, return_tensors="pt"
            ).to(self.device)
            outputs = self.model(**encoded_inputs, output_hidden_states=True)
            avg_embeddings = outputs.hidden_states[-2].mean(dim=1)
            return avg_embeddings.detach().cpu().numpy()


class SentenceTransformerEmbedder(EmbedderBase):
    """
    Concrete implementation of EmbedderBase using Sentence Transformers.

    This class uses pre-trained models from the Sentence Transformers library to
    generate embeddings for text.
    """

    def __init__(self, device: str = "cpu") -> None:
        """
        Initializes SentenceTransformerEmbedder with 'all-MiniLM-L6-v2' model on the specified device.

        Parameters:
        device (str, optional): The computation device ('cpu' or 'cuda'). Defaults to 'cpu'.
        """
        super().__init__()
        self.device = device
        self.model = SentenceTransformer("all-MiniLM-L6-v2").to(device)

    def transform(self, reviews: List[str]) -> np.ndarray:
        """
        Transforms text documents into embeddings using a Sentence Transformer model.

        This method utilizes a pre-trained Sentence Transformer model to convert
        a list of text strings into corresponding numerical embeddings.

        Parameters:
        reviews (List[str]): A list of text documents for embedding.

        Returns:
        np.ndarray: An array of embeddings, where each row corresponds to
                    the embedding of a text document in the input list.
        """
        embeddings = self.model.encode(
            reviews, convert_to_tensor=True, device=self.device
        )
        return embeddings.detach().cpu().numpy()
=======
    def transform(self, reviews: list[str]) -> np.ndarray:
        """
        Embed a list of reviews.

        Parameters
        ----------
        reviews : list[str]
            List of reviews to be embedded.
        
        Returns
        -------
        np.ndarray
            Array of embeddings.
        """
        pass


class CountEmbeddor(EmbeddorBase):
    """Embedder which uses a count vectorizer to transform reviews to counts."""

    def __init__(self) -> None:
        super().__init__()
        self.vectorizer = CountVectorizer()

    @property
    def name(self) -> str:
        return "CountEmbeddor"

    def transform(self, reviews: list[str]) -> np.ndarray:
        """
        Embed a list of reviews by counting occurence of words.

        Parameters
        ----------
        reviews : list[str]
            List of reviews to be converted to counts.

        Returns
        -------
        np.ndarray
            Array of counts.
        """
        
        return self.vectorizer.fit_transform(reviews).toarray()


class TFIDFEmbeddor(EmbeddorBase):
    """Embedder which uses a TFIDF vectorizer to transform reviews to TFIDF representations."""

    def __init__(self) -> None:
        super().__init__()
        self.transformer = TfidfVectorizer()

    @property
    def name(self) -> str:
        return "TFIDFEmbeddor"

    def transform(self, reviews: list[str]) -> np.ndarray:
        """
        Embed a list of reviews using TFIDF transformation.

        Parameters
        ----------
        reviews : list[str]
            List of reviews to be converted to transformed.

        Returns
        -------
        np.ndarray
            Array of TFIDF embeddings.
        """
        return self.transformer.fit_transform(reviews).toarray()
    

class BERTEmbeddor(EmbeddorBase):
    """Embedder which uses BERT to convert reviews to BERT embeddings."""

    def __init__(self) -> None:
        super().__init__()

        # Get GPU if available
        self.device = _get_torch_device()
        # Check if GPU is available # device = torch.device("mps" if torch.cuda.is_available() else "cpu") device = torch.device("mps")

        # Load pre-trained model & tokenizer
        self.tokenizer = BertTokenizer.from_pretrained("bert-base-uncased")
        self.model = BertModel.from_pretrained("bert-base-uncased").to(self.device)
        self.model.eval()

    @property
    def name(self) -> str:
        return "BERTEmbeddor"

    def transform(self, reviews: list[str]) -> np.ndarray:
        """
        Embed a list of reviews using BERT.

        Parameters
        ----------
        reviews : list[str]
            List of reviews to be converted to BERT embeddings.

        Returns
        -------
        np.ndarray
            Array of BERT embeddings.
        """
        reviews = list(reviews)
        # Get tokenized input
        tokenized_reviews = self.tokenizer(reviews, padding=True, return_tensors="pt").to(self.device)

        with torch.no_grad():
            # Get BERT embeddings for all tokens and hidden layers
            output = self.model(**tokenized_reviews, output_hidden_states=True)

        # Return the average embedding of all tokens for each input in the second last hidden layer of the transformer
        # see https://mccormickml.com/2019/05/14/BERT-word-embeddings-tutorial/
        avg_embedding = output.hidden_states[-2].mean(dim=1)

        return avg_embedding.cpu().numpy()
    

class SentenceTransformerEmbeddor(EmbeddorBase):
    """Embedder which uses sentence-transformers to convert reviews to sentence-transformer embeddings."""

    def __init__(self) -> None:
        super().__init__()
        self.device = _get_torch_device()
        self.model = SentenceTransformer("all-MiniLM-L6-v2").to(self.device)

    @property
    def name(self) -> str:
        return "SentenceTransformerEmbeddor"

    def transform(self, reviews: list[str]) -> np.ndarray:
        """
        Embed a list of reviews using sentence-transformers.

        Parameters
        ----------
        reviews : list[str]
            List of reviews to be converted to sentence-transformer embeddings.

        Returns
        -------
        np.ndarray
            Array of sentence-transformer embeddings.
        """
        return self.model.encode(reviews, convert_to_numpy=True)


def _get_torch_device() -> torch.device:
    """
    Returns the device to be used for PyTorch operations.

    Returns
    -------
        torch.device: Device to be used for PyTorch operations.
    """
    if torch.backends.mps.is_available():
        return torch.device("mps")
    elif torch.cuda.is_available():
        return torch.device("cuda")
    else:
        return torch.device("cpu")
>>>>>>> 0fac819c
<|MERGE_RESOLUTION|>--- conflicted
+++ resolved
@@ -1,34 +1,13 @@
 """
-<<<<<<< HEAD
-Text Embedding Strategies
-
-This module offers classes for converting text to numerical embeddings. It includes 
-implementations for various embedding techniques like Count Vectorization, TF-IDF, 
-BERT, and Sentence Transformers. An abstract base class defines the common interface, 
-while concrete classes provide specific implementations.
-"""
-from abc import abstractmethod, ABC
-from typing import List
-import numpy as np
-from transformers import BertTokenizer, BertModel
-from sentence_transformers import SentenceTransformer
-from sklearn.feature_extraction.text import CountVectorizer, TfidfVectorizer
-import torch
-
-
-class EmbedderBase(ABC):
-    """
-    Abstract base class for text embedding strategies.
-=======
 Module containing classes and functionality used to embed lists of reviews.
 
 Classes
 -------
-- EmbeddorBase: Abstract base class for all embedders.
-- CountEmbeddor: Uses a count vectorizer from sklearn.
-- TFIDFEmbeddor: Uses a TFIDF vectorizer from sklearn.
-- BERTEmbeddor: Uses 'bert-base-uncased' from HF.
-- SentenceTransformerEmbeddor: Uses 'all-MiniLM-L6-v2' from sentence-transformers.
+- EmbedderBase: Abstract base class for all embedders.
+- CountEmbedder: Uses a count vectorizer from sklearn.
+- TfidfEmbedder: Uses a Tfidf vectorizer from sklearn.
+- BertEmbedder: Uses 'bert-base-uncased' from HF.
+- SentenceTransformerEmbedder: Uses 'all-MiniLM-L6-v2' from sentence-transformers.
 
 Functions
 ---------
@@ -43,18 +22,11 @@
 from sentence_transformers import SentenceTransformer
 from sklearn.feature_extraction.text import CountVectorizer
 from sklearn.feature_extraction.text import TfidfVectorizer
->>>>>>> 0fac819c
-
-    Subclasses should implement the transform method to convert a list of text
-    documents into numerical embeddings.
-    """
-
-<<<<<<< HEAD
-=======
-class EmbeddorBase(ABC):
+
+
+class EmbedderBase(ABC):
     """Abstract class for all embedders which provides an interface for embedding reviews."""
     
->>>>>>> 0fac819c
     def __init__(self) -> None:
         super().__init__()
 
@@ -65,143 +37,6 @@
         pass
 
     @abstractmethod
-<<<<<<< HEAD
-    def transform(self, reviews: List[str]) -> np.ndarray:
-        pass
-
-
-class CountEmbedder(EmbedderBase):
-    """
-    Abstract method to transform text documents into embeddings.
-
-    Parameters:
-    reviews ([str]): A list of text documents.
-
-    Returns:
-    np.ndarray: An array of embeddings.
-    """
-
-    def __init__(self) -> None:
-        super().__init__()
-
-    def transform(self, reviews: List[str]) -> np.ndarray:
-        """
-        Transforms text documents into count vector embeddings.
-
-        Parameters:
-        reviews ([str]): A list of text documents.
-
-        Returns:
-        np.ndarray: A count vectorized representation of the documents.
-        """
-        vectorizer = CountVectorizer()
-        counts = vectorizer.fit_transform(reviews)
-        return counts.toarray()
-
-
-class TfidfEmbedder(EmbedderBase):
-    """
-    Concrete implementation of EmbedderBase using TF-IDF Vectorization.
-
-    This class converts text documents into a matrix of TF-IDF features.
-    """
-
-    def __init__(self) -> None:
-        super().__init__()
-
-    def transform(self, reviews: List[str]) -> np.ndarray:
-        """
-        Transforms text documents into TF-IDF vector embeddings.
-
-        Parameters:
-        reviews ([str]): A list of text documents.
-
-        Returns:
-        np.ndarray: A TF-IDF vectorized representation of the documents.
-        """
-        vectorizer = TfidfVectorizer()
-        tfidf = vectorizer.fit_transform(reviews)
-        return tfidf.toarray()
-
-
-class BertEmbedder(EmbedderBase):
-    """
-    Concrete implementation of EmbedderBase using BERT model embeddings.
-
-    Utilizes BERT (Bidirectional Encoder Representations from Transformers) to
-    generate embeddings for the given text.
-    """
-
-    def __init__(self, device: str = "cpu") -> None:
-        """
-        Initializes BertEmbedder with the 'bert-base-uncased' model on the specified device.
-
-        Parameters:
-        device (str, optional): The computation device ('cpu' or 'cuda'). Defaults to 'cpu'.
-        """
-        super().__init__()
-        self.device = device
-        self.tokenizer = BertTokenizer.from_pretrained("bert-base-uncased")
-        self.model = BertModel.from_pretrained("bert-base-uncased").to(device)
-        self.model.eval()
-
-    def transform(self, reviews: List[str]) -> np.ndarray:
-        """
-        Transforms text documents into BERT embeddings.
-
-        Parameters:
-        reviews ([str]): A list of text documents.
-
-        Returns:
-        np.ndarray: BERT embeddings of the documents.
-        """
-        with torch.no_grad():
-            encoded_inputs = self.tokenizer(
-                reviews, padding=True, truncation=True, return_tensors="pt"
-            ).to(self.device)
-            outputs = self.model(**encoded_inputs, output_hidden_states=True)
-            avg_embeddings = outputs.hidden_states[-2].mean(dim=1)
-            return avg_embeddings.detach().cpu().numpy()
-
-
-class SentenceTransformerEmbedder(EmbedderBase):
-    """
-    Concrete implementation of EmbedderBase using Sentence Transformers.
-
-    This class uses pre-trained models from the Sentence Transformers library to
-    generate embeddings for text.
-    """
-
-    def __init__(self, device: str = "cpu") -> None:
-        """
-        Initializes SentenceTransformerEmbedder with 'all-MiniLM-L6-v2' model on the specified device.
-
-        Parameters:
-        device (str, optional): The computation device ('cpu' or 'cuda'). Defaults to 'cpu'.
-        """
-        super().__init__()
-        self.device = device
-        self.model = SentenceTransformer("all-MiniLM-L6-v2").to(device)
-
-    def transform(self, reviews: List[str]) -> np.ndarray:
-        """
-        Transforms text documents into embeddings using a Sentence Transformer model.
-
-        This method utilizes a pre-trained Sentence Transformer model to convert
-        a list of text strings into corresponding numerical embeddings.
-
-        Parameters:
-        reviews (List[str]): A list of text documents for embedding.
-
-        Returns:
-        np.ndarray: An array of embeddings, where each row corresponds to
-                    the embedding of a text document in the input list.
-        """
-        embeddings = self.model.encode(
-            reviews, convert_to_tensor=True, device=self.device
-        )
-        return embeddings.detach().cpu().numpy()
-=======
     def transform(self, reviews: list[str]) -> np.ndarray:
         """
         Embed a list of reviews.
@@ -219,7 +54,7 @@
         pass
 
 
-class CountEmbeddor(EmbeddorBase):
+class CountEmbedder(EmbedderBase):
     """Embedder which uses a count vectorizer to transform reviews to counts."""
 
     def __init__(self) -> None:
@@ -228,7 +63,7 @@
 
     @property
     def name(self) -> str:
-        return "CountEmbeddor"
+        return "CountEmbedder"
 
     def transform(self, reviews: list[str]) -> np.ndarray:
         """
@@ -244,12 +79,11 @@
         np.ndarray
             Array of counts.
         """
-        
         return self.vectorizer.fit_transform(reviews).toarray()
 
 
-class TFIDFEmbeddor(EmbeddorBase):
-    """Embedder which uses a TFIDF vectorizer to transform reviews to TFIDF representations."""
+class TfidfEmbedder(EmbedderBase):
+    """Embedder which uses a Tfidf vectorizer to transform reviews to Tfidf representations."""
 
     def __init__(self) -> None:
         super().__init__()
@@ -257,11 +91,11 @@
 
     @property
     def name(self) -> str:
-        return "TFIDFEmbeddor"
-
-    def transform(self, reviews: list[str]) -> np.ndarray:
-        """
-        Embed a list of reviews using TFIDF transformation.
+        return "TfidfEmbedder"
+
+    def transform(self, reviews: list[str]) -> np.ndarray:
+        """
+        Embed a list of reviews using Tfidf transformation.
 
         Parameters
         ----------
@@ -271,20 +105,19 @@
         Returns
         -------
         np.ndarray
-            Array of TFIDF embeddings.
+            Array of Tfidf embeddings.
         """
         return self.transformer.fit_transform(reviews).toarray()
     
 
-class BERTEmbeddor(EmbeddorBase):
-    """Embedder which uses BERT to convert reviews to BERT embeddings."""
+class BertEmbedder(EmbedderBase):
+    """Embedder which uses Bert to convert reviews to Bert embeddings."""
 
     def __init__(self) -> None:
         super().__init__()
 
         # Get GPU if available
         self.device = _get_torch_device()
-        # Check if GPU is available # device = torch.device("mps" if torch.cuda.is_available() else "cpu") device = torch.device("mps")
 
         # Load pre-trained model & tokenizer
         self.tokenizer = BertTokenizer.from_pretrained("bert-base-uncased")
@@ -293,38 +126,40 @@
 
     @property
     def name(self) -> str:
-        return "BERTEmbeddor"
-
-    def transform(self, reviews: list[str]) -> np.ndarray:
-        """
-        Embed a list of reviews using BERT.
-
-        Parameters
-        ----------
-        reviews : list[str]
-            List of reviews to be converted to BERT embeddings.
-
-        Returns
-        -------
-        np.ndarray
-            Array of BERT embeddings.
-        """
+        return "BertEmbedder"
+
+    def transform(self, reviews: list[str]) -> np.ndarray:
+        """
+        Embed a list of reviews using Bert.
+
+        Parameters
+        ----------
+        reviews : list[str]
+            List of reviews to be converted to Bert embeddings.
+
+        Returns
+        -------
+        np.ndarray
+            Array of Bert embeddings.
+        """
+        # Convert to list if not already (e.g. for Pandas Series or one review is passed)
         reviews = list(reviews)
+
         # Get tokenized input
-        tokenized_reviews = self.tokenizer(reviews, padding=True, return_tensors="pt").to(self.device)
+        tokenized_reviews = self.tokenizer(reviews, padding=True, truncation=True, return_tensors="pt").to(self.device)
 
         with torch.no_grad():
-            # Get BERT embeddings for all tokens and hidden layers
+            # Get Bert embeddings for all tokens and hidden layers
             output = self.model(**tokenized_reviews, output_hidden_states=True)
 
         # Return the average embedding of all tokens for each input in the second last hidden layer of the transformer
-        # see https://mccormickml.com/2019/05/14/BERT-word-embeddings-tutorial/
+        # see https://mccormickml.com/2019/05/14/Bert-word-embeddings-tutorial/
         avg_embedding = output.hidden_states[-2].mean(dim=1)
 
         return avg_embedding.cpu().numpy()
     
 
-class SentenceTransformerEmbeddor(EmbeddorBase):
+class SentenceTransformerEmbedder(EmbedderBase):
     """Embedder which uses sentence-transformers to convert reviews to sentence-transformer embeddings."""
 
     def __init__(self) -> None:
@@ -334,7 +169,7 @@
 
     @property
     def name(self) -> str:
-        return "SentenceTransformerEmbeddor"
+        return "SentenceTransformerEmbedder"
 
     def transform(self, reviews: list[str]) -> np.ndarray:
         """
@@ -366,5 +201,4 @@
     elif torch.cuda.is_available():
         return torch.device("cuda")
     else:
-        return torch.device("cpu")
->>>>>>> 0fac819c
+        return torch.device("cpu")