--- conflicted
+++ resolved
@@ -27,7 +27,7 @@
 
 class EmbedderBase(ABC):
     """Abstract class for all embedders which provides an interface for embedding reviews."""
-    
+
     def __init__(self) -> None:
         super().__init__()
 
@@ -46,7 +46,7 @@
         ----------
         reviews : list[str]
             List of reviews to be embedded.
-        
+
         Returns
         -------
         np.ndarray
@@ -109,10 +109,11 @@
         np.ndarray
             Array of Tfidf embeddings.
         """
-<<<<<<< HEAD
-        return self.transformer.fit_transform(reviews).toarray() if not self.sparse_output else self.transformer.fit_transform(reviews)
-=======
-        return self.transformer.fit_transform(reviews).toarray()
+        return (
+            self.transformer.fit_transform(reviews).toarray()
+            if not self.sparse_output
+            else self.transformer.fit_transform(reviews)
+        )
 
     def get_feature_names(self) -> list[str]:
         """
@@ -124,8 +125,7 @@
             List of feature names.
         """
         return self.transformer.get_feature_names_out()
->>>>>>> 5d08b4cf
-    
+
 
 class BertEmbedder(EmbedderBase):
     """Embedder which uses Bert to convert reviews to Bert embeddings."""
@@ -163,7 +163,9 @@
         reviews = list(reviews)
 
         # Get tokenized input
-        tokenized_reviews = self.tokenizer(reviews, padding=True, truncation=True, return_tensors="pt").to(self.device)
+        tokenized_reviews = self.tokenizer(
+            reviews, padding=True, truncation=True, return_tensors="pt"
+        ).to(self.device)
 
         with torch.no_grad():
             # Get Bert embeddings for all tokens and hidden layers
@@ -174,7 +176,7 @@
         avg_embedding = output.hidden_states[-2].mean(dim=1)
 
         return avg_embedding.cpu().numpy()
-    
+
 
 class SentenceTransformerEmbedder(EmbedderBase):
     """Embedder which uses sentence-transformers to convert reviews to sentence-transformer embeddings."""
